#!/usr/bin/env python
#coding=utf-8

import struct
import os
import re
import sys
import time
import socket
import StringIO
import gzip
import getopt

<<<<<<< HEAD
#sys.argv = ["", "-vv", "test.pcap"];
=======
sys.argv = ["", "-v", "t.pcap"];
>>>>>>> 5f006478

def readline(content, idx=0):
    end = content.find('\n', idx)
    if end < 0:
        return (-1, None)
    else:
        return (end+1, content[idx:end])

def getheadervalue(header):
    header = header.strip()
    idx = header.find(':')
    if idx < 0:
        return ''
    else:
        return header[idx+1:].strip()

def ishttprequest(body):
    return body.startswith('GET') or body.startswith('POST') or body.startswith('PUT') \
                        or body.startswith('DELETE');
def ishttpresponse(body):
    return body.startswith('HTTP')

def parse_content_type(content_type):
    idx = content_type.find(';')
    if idx < 0:
        idx = len(content_type)
    mime = content_type[0:idx]
    encoding = content_type[idx+1:]
    if len(encoding) > 0:
        eidx = encoding.find('=')
        if eidx > 0:
            encoding = encoding[eidx+1:]
        else:
            encoding = ''
    return (mime.strip().lower(), encoding.strip().lower())

def istextbody(mime):
    return mime.find('text') >=0 or mime.find('html')>=0 or mime.find('json')>=0 \
            or mime.find('java') >=0

def ungzip(content):
    """ungip content"""
    compresssteam = StringIO.StringIO(content)
    gzipper = gzip.GzipFile(fileobj=compresssteam)     
    content = gzipper.read()
    return content

def decode_body(content, charset):
    if charset is not None and charset != '':
        return content.decode(charset).encode('utf-8')
    else:
        # todo: encoding detect
        return content

def read_chunked_body(content, pos):
    """读取chunked编码的http包体"""
    result = ''
    while True:
        (pos, cline) = readline(content, pos)
        chunk_size_end = cline.find(';')
        if chunk_size_end < 0:
            chunk_size_end = len(cline) 
        # skip chunk extension
        chunk_size_str = cline[0:chunk_size_end]
        # the last chunk
        if chunk_size_str[0] == '0':
            # chunk footer header
            # todo: now just skip it
            while True:
                (pos, cline) = readline(content, pos)
                if  cline is None or len(cline.strip()) == 0:
                    break
            return pos, result
        # chunk size
        chunk_len = int(cline, 16)
        result += content[pos:pos+chunk_len]
        pos += chunk_len
        if pos > len(content):
            # 看起来我们有一个不完整的chunked response或者发生了别的什么..
            # 直接略过整个body
            pos = len(content)
            return pos, result
        # a CRLF to end this chunked response
        (pos, nothing) = readline(content, pos)

def read_request(body, pos, level, encoding):
    content_len = 0
    transfer_encoding = ''
    content_encoding = ''
    isgzip = False
    ischunked = False
    while True:
        (pos, line) = readline(body, pos);
        if level >= 1:
            print line
        if line.startswith('Content-Length:'):
            content_len = int(getheadervalue(line))
        elif line.startswith('Transfer-Encoding'):
            transfer_encoding = getheadervalue(line)
            if transfer_encoding == 'chunked':
                ischunked = True
        elif line.startswith('Content-Encoding'):
            content_encoding = getheadervalue(line)
            if content_encoding.find('gzip') >= 0:
                isgzip = True
        # end of header
        elif len(line.strip()) == 0:
            break
    # deal with body
    if not ischunked:
        content = body[pos:pos+content_len]
        # print content
        pos += content_len
    else:
        (pos, content) = read_chunked_body(body,pos)
    if isgzip:
        content = ungzip(content)
    # TODO:if it is form url encode
    if True:
        if level>=2:
            #print "\n", #decode_body(content, charset)
            pass
    else:
        if level>=3:
            #print "\n", #decode_body(content, charset)
            pass
    return pos, content

def read_response(body, pos, level, encoding):
    content_type = ''
    content_len = 0
    host = ''
    transfer_encoding = ''
    content_encoding = ''
    isgzip = False
    ischunked = False
    while True:
        (pos, line) = readline(body, pos);
        if level >= 1:
            print line
        if line.startswith('Content-Type'):
            content_type = getheadervalue(line)
        elif line.startswith('Content-Length:'):
            content_len = int(getheadervalue(line))
        elif line.startswith('Host:'):
            host = getheadervalue(line)
        elif line.startswith('Transfer-Encoding'):
            transfer_encoding = getheadervalue(line)
            if transfer_encoding == 'chunked':
                ischunked = True
        elif line.startswith('Content-Encoding'):
            content_encoding = getheadervalue(line)
            if content_encoding.find('gzip') >= 0:
                isgzip = True
        # end of header
        elif len(line.strip()) == 0:
            break
    mime, charset = parse_content_type(content_type)
    if len(encoding) > 0 and charset == '':
        charset = encoding
    # deal with body
    if not ischunked:
        content = body[pos:pos+content_len]
        # print content
        pos += content_len
    else:
        (pos, content) = read_chunked_body(body,pos)
    if isgzip:
        content = ungzip(content)
    # TODO: get charset from header, or cmd args
    if istextbody(mime):
        if level >= 2:
            print decode_body(content, charset)
    else:
        if level >= 3:
            print decode_body(content, charset)
    return pos, content

class http_conn:
    """本地端口、远程IP、远程端口都相同的一组request-response, 
    属于同一个http连接"""
    def __init__(self, source_ip, source_port, dest_ip, dest_port, body):
        self.source_ip = source_ip
        self.source_port = source_port
        self.dest_ip = dest_ip
        self.dest_port = dest_port
        if cmp(source_ip, dest_ip) < 0:
            self.data = "%s %d %s %d" % (source_ip, source_port, dest_ip, dest_port)
        else:
            self.data = "%s %d %s %d" % (dest_ip, dest_port, source_ip, source_port)
        self.body = body
    def __eq__(self, another):
        return type(self) == type(another) and self.data == another.data
    def __hash__(self):
        return hash(self.data)
    def append(self, another):
        self.body += another.body
    def parse(self, level, encoding):
        pos = 0
        (pos_tmp, line) = readline(self.body, pos);
        while pos_tmp > 0:
            if ishttprequest(line):
                if level == 0:
                    print "\t", line
                (pos, ignore) = read_request(self.body, pos, level, encoding)
            #elif line.strip().startswith('HTTP'):
<<<<<<< HEAD
            elif ishttpresponse(line):
                (pos, ignore) = read_response(self.body, pos, level, encoding)
=======
            elif line.strip().startswith('HTTP') >= 0:
                (pos, ignore) = read_response(self.body, pos, level)
>>>>>>> 5f006478
            else:
                if level >= 3:
                    print "unknow:", line
                pos = pos_tmp
            (pos_tmp, line) = readline(self.body, pos);

endian = '@'
def pcap_check(infile):

    global_head = infile.read(24)
    if not global_head:
        return global_head      

    (magic_num,) = struct.unpack('<I', global_head[0:4])
    # 根据此判断大小端
    if magic_num == 0xA1B2C3D4:
        endian = '<'
    elif magic_num == 0x4D3C2B1A:
        endian = '>'
    else:
        print "not pcap format."
        return False
    (version_major,version_minor,timezone,timestamp,max_package_len,linklayer)  \
            = struct.unpack(endian + '4xHHIIII', global_head)

    #print "major version:", version_major
    #print "minor version:", version_minor
    #print "max packet length:", max_package_len
    #print "linklayer type:", 
    if linklayer == 1:
        #print "Ethernet"
        return True
    elif linklayer == 6:
        print "TOKEN RING"
    elif linklayer == 10:
        print "FDDI"
    elif linklayer == 0:
        print "loop back"
    else:
        print linklayer

    return False

def check_body_empty(body):
    """检查包体是否全是0"""
    for c in body:
        if c != '\0':
            return False
    return True

def process_pcap_package(infile):

    package_header = infile.read(16)
    if not package_header:
        return -1

    (seconds,suseconds,package_len,rawlen) = struct.unpack(endian + 'IIII', package_header)

    
    ethernet_header = infile.read(14)
    (n_protocol, ) = struct.unpack('!12xH', ethernet_header)
    # not ip
    if n_protocol != 2048:
        return 1

    ip_header = infile.read(20)
    (f,ip_length,protocol) = struct.unpack('!BxH5xB10x', ip_header)
    ip_header_len = (f & 0xF) * 4;
    ip_version = (f>>4) & 0xF
    # not tcp.
    if protocol != 6:
        return 1
    source = socket.inet_ntoa(ip_header[12:16])
    dest = socket.inet_ntoa(ip_header[16:])
    if ip_header_len > 20:
        infile.read(ip_header_len - 20)

    tcp_header = infile.read(20)
    (source_port, dest_port, seq, ack, t_f, flags) = struct.unpack('!HHIIB6xB', tcp_header)
    tcp_header_len = ((t_f>>4) & 0xF) * 4
    if tcp_header_len > 20:
        infile.read(tcp_header_len - 20)
    syn = (flags>>1) & 1
    fin = flags &1
    body = infile.read(package_len - 14 - ip_header_len - tcp_header_len)
    if check_body_empty(body):
        body = ''
    return (source, source_port, dest, dest_port, seconds, body)

def print_help():
    print "help"

def compare_socket(ip, port, para):
    if para == '':
        return True
    idx = para.find(':')
    if idx == -1:
        return False
    pip = para[0:idx]
    pport = para[idx+1:]
    if pip != '' and pip != ip:
        return False
    if pport !='' and int(pport) != port:
        return False
    return True

def main():
    psource = ''
    pdest = ''
    show_level = 0
    encoding = ''
    opts, args = getopt.getopt(sys.argv[1:],'hvs:t:e:')
    filepath = args[0]
    for opt in opts:
        if opt[0] == '-v':
            show_level += 1
        elif opt[0] == '-h':
            print_help()
            return
        elif opt[0] == '-s':
            psource = opt[1]
        elif opt[0] == '-t':
            pdest = opt[1]
        elif opt[0] == '-e':
            encoding = opt[1]
            
    with open(filepath) as pcap_file:
        flag = pcap_check(pcap_file)
        if not flag:
            return
        conns = []
        while True:
            result = process_pcap_package(pcap_file)
            # end of file
            if result == -1:
                break
            # not tcp package
            if result == 1:
                continue
            (source, source_port, dest, dest_port, seconds, body) = result
            conn = http_conn(source, source_port, dest, dest_port, body)
            # 属于已有的连接
            if conn in conns:
                # TODO:这里很傻..
                idx = conns.index(conn)
                conns[idx].append(conn)
            elif ishttprequest(body):
                conns.append(conn)
            elif ishttpresponse(body):
                conn = http_conn(dest, dest_port, source, source_port, body)
                conns.append(conn)
                

        for conn in conns:
            if not compare_socket(conn.source_ip, conn.source_port, psource):
                continue
            if not compare_socket(conn.dest_ip, conn.dest_port, pdest):
                continue
            print "\n", "-"*20, conn.source_ip, conn.source_port, "===>", conn.dest_ip, conn.dest_port, "-"*20
            conn.parse(show_level, encoding)

if __name__ == "__main__":
    main()<|MERGE_RESOLUTION|>--- conflicted
+++ resolved
@@ -11,11 +11,7 @@
 import gzip
 import getopt
 
-<<<<<<< HEAD
 #sys.argv = ["", "-vv", "test.pcap"];
-=======
-sys.argv = ["", "-v", "t.pcap"];
->>>>>>> 5f006478
 
 def readline(content, idx=0):
     end = content.find('\n', idx)
@@ -221,14 +217,8 @@
                 if level == 0:
                     print "\t", line
                 (pos, ignore) = read_request(self.body, pos, level, encoding)
-            #elif line.strip().startswith('HTTP'):
-<<<<<<< HEAD
             elif ishttpresponse(line):
                 (pos, ignore) = read_response(self.body, pos, level, encoding)
-=======
-            elif line.strip().startswith('HTTP') >= 0:
-                (pos, ignore) = read_response(self.body, pos, level)
->>>>>>> 5f006478
             else:
                 if level >= 3:
                     print "unknow:", line
